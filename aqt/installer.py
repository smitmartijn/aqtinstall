#!/usr/bin/env python3
#
# Copyright (C) 2018 Linus Jahn <lnj@kaidan.im>
# Copyright (C) 2019-2021 Hiroshi Miura <miurahr@linux.com>
# Copyright (C) 2020, Aurélien Gâteau
#
# Permission is hereby granted, free of charge, to any person obtaining a copy of
# this software and associated documentation files (the "Software"), to deal in
# the Software without restriction, including without limitation the rights to
# use, copy, modify, merge, publish, distribute, sublicense, and/or sell copies of
# the Software, and to permit persons to whom the Software is furnished to do so,
# subject to the following conditions:
#
# The above copyright notice and this permission notice shall be included in all
# copies or substantial portions of the Software.
#
# THE SOFTWARE IS PROVIDED "AS IS", WITHOUT WARRANTY OF ANY KIND, EXPRESS OR
# IMPLIED, INCLUDING BUT NOT LIMITED TO THE WARRANTIES OF MERCHANTABILITY, FITNESS
# FOR A PARTICULAR PURPOSE AND NONINFRINGEMENT. IN NO EVENT SHALL THE AUTHORS OR
# COPYRIGHT HOLDERS BE LIABLE FOR ANY CLAIM, DAMAGES OR OTHER LIABILITY, WHETHER
# IN AN ACTION OF CONTRACT, TORT OR OTHERWISE, ARISING FROM, OUT OF OR IN
# CONNECTION WITH THE SOFTWARE OR THE USE OR OTHER DEALINGS IN THE SOFTWARE.

import argparse
import binascii
import multiprocessing
import os
import platform
import random
import signal
import subprocess
import time
from logging import getLogger
from logging.handlers import QueueHandler
from typing import List, Optional

import aqt
from aqt.archives import QtArchives, QtPackage, SrcDocExamplesArchives, ToolArchives
from aqt.exceptions import (
    ArchiveConnectionError,
    ArchiveDownloadError,
    ArchiveListError,
    NoPackageFound,
)
from aqt.helper import (
    MyQueueListener,
    Settings,
    downloadBinaryFile,
    getUrl,
    setup_logging,
)
from aqt.metadata import ArchiveId, MetadataFactory, Version, show_list
from aqt.updater import Updater

try:
    import py7zr

    EXT7Z = False
except ImportError:
    EXT7Z = True


class ExtractionError(Exception):
    pass


class Cli:
    """CLI main class to parse command line argument and launch proper functions."""

    __slot__ = ["parser", "combinations", "logger"]

    def __init__(self):
        self._create_parser()

    def _check_tools_arg_combination(self, os_name, tool_name, arch):
        for c in Settings.tools_combinations:
            if (
                c["os_name"] == os_name
                and c["tool_name"] == tool_name
                and c["arch"] == arch
            ):
                return True
        return False

    def _check_qt_arg_combination(self, qt_version, os_name, target, arch):
        if os_name == "windows" and target == "desktop":
            major_minor = qt_version[: qt_version.rfind(".")]
            # check frequent mistakes
            if major_minor in ["5.15", "6.0", "6.1"]:
                if arch in [
                    "win64_msvc2017_64",
                    "win32_msvc2017",
                    "win64_mingw73",
                    "win32_mingw73",
                ]:
                    return False
            elif major_minor in ["5.9", "5.10", "5.11"]:
                if arch in [
                    "win64_mingw73",
                    "win32_mingw73",
                    "win64_mingw81",
                    "win32_mingw81",
                ]:
                    return False
            elif arch in [
                "win64_msvc2019_64",
                "win32_msvc2019",
                "win64_mingw81",
                "win32_mingw81",
            ]:
                return False
        for c in Settings.qt_combinations:
            if c["os_name"] == os_name and c["target"] == target and c["arch"] == arch:
                return True
        return False

    def _check_qt_arg_versions(self, version):
        return version in Settings.available_versions

    def _check_qt_arg_version_offline(self, version):
        return version in Settings.available_offline_installer_version

    def _set_sevenzip(self, external):
        sevenzip = external
        if sevenzip is None:
            return None

        try:
            subprocess.run(
                [sevenzip, "--help"],
                stdout=subprocess.DEVNULL,
                stderr=subprocess.DEVNULL,
            )
        except FileNotFoundError as e:
            raise Exception(
                "Specified 7zip command executable does not exist: {!r}".format(
                    sevenzip
                )
            ) from e

        return sevenzip

    def _set_arch(self, args, oarch, os_name, target, qt_version):
        arch = oarch
        if arch is None:
            if os_name == "linux" and target == "desktop":
                arch = "gcc_64"
            elif os_name == "mac" and target == "desktop":
                arch = "clang_64"
            elif os_name == "mac" and target == "ios":
                arch = "ios"
            elif target == "android" and Version(qt_version) >= Version("5.14.0"):
                arch = "android"
            else:
                print("Please supply a target architecture.")
                self.show_help(args)
                exit(1)
        if arch == "":
            print("Please supply a target architecture.")
            self.show_help(args)
            exit(1)
        return arch

    def _check_mirror(self, mirror):
        if mirror is None:
            pass
        elif (
            mirror.startswith("http://")
            or mirror.startswith("https://")
            or mirror.startswith("ftp://")
        ):
            pass
        else:
            return False
        return True

    def _check_modules_arg(self, qt_version, modules):
        if modules is None:
            return True
        available = Settings.available_modules(qt_version)
        if available is None:
            return False
        return all([m in available for m in modules])

    def run_install(self, args):
        """Run install subcommand"""
        start_time = time.perf_counter()
        self.show_aqt_version()
        arch = args.arch
        target = args.target
        os_name = args.host
        qt_version = args.qt_version
        if not Cli._is_valid_version_str(qt_version):
            self.logger.error(
                "Invalid version: '{}'! Please use the form '5.X.Y'.".format(qt_version)
            )
            exit(1)
        keep = args.keep
        output_dir = args.outputdir
        if output_dir is None:
            base_dir = os.getcwd()
        else:
            base_dir = output_dir
        if args.timeout is not None:
            timeout = (args.timeout, args.timeout)
        else:
            timeout = (Settings.connection_timeout, Settings.response_timeout)
        arch = self._set_arch(args, arch, os_name, target, qt_version)
        modules = args.modules
        sevenzip = self._set_sevenzip(args.external)
        if EXT7Z and sevenzip is None:
            # override when py7zr is not exist
            sevenzip = self._set_sevenzip("7z")
        if args.base is not None:
            if not self._check_mirror(args.base):
                self.show_help()
                exit(1)
            base = args.base
        else:
            base = Settings.baseurl
        archives = args.archives
        if args.noarchives:
            if modules is None:
                print(
                    "When specified option --no-archives, an option --modules is mandatory."
                )
                exit(1)
            if archives is not None:
                print(
                    "Option --archives and --no-archives  are conflicted. Aborting..."
                )
                exit(1)
            else:
                archives = modules
        else:
            if modules is not None and archives is not None:
                archives.append(modules)
        nopatch = args.noarchives or (
            archives is not None and "qtbase" not in archives
        )  # type: bool
        if not self._check_qt_arg_versions(qt_version):
            self.logger.warning(
                "Specified Qt version is unknown: {}.".format(qt_version)
            )
        if not self._check_qt_arg_combination(qt_version, os_name, target, arch):
            self.logger.warning(
                "Specified target combination is not valid or unknown: {} {} {}".format(
                    os_name, target, arch
                )
            )
        all_extra = True if modules is not None and "all" in modules else False
        if not all_extra and not self._check_modules_arg(qt_version, modules):
            self.logger.warning("Some of specified modules are unknown.")
        try:
            qt_archives = QtArchives(
                os_name,
                target,
                qt_version,
                arch,
                base,
                subarchives=archives,
                modules=modules,
                all_extra=all_extra,
                timeout=timeout,
            )
        except ArchiveConnectionError:
            try:
                self.logger.warning(
                    "Connection to the download site failed and fallback to mirror site."
                )
                qt_archives = QtArchives(
                    os_name,
                    target,
                    qt_version,
                    arch,
                    random.choice(Settings.fallbacks),
                    subarchives=archives,
                    modules=modules,
                    all_extra=all_extra,
                    timeout=timeout,
                )
            except Exception:
                self.logger.error("Connection to the download site failed. Aborted...")
                exit(1)
        except ArchiveDownloadError or ArchiveListError or NoPackageFound:
            exit(1)
        target_config = qt_archives.get_target_config()
        result = run_installer(qt_archives.get_packages(), base_dir, sevenzip, keep)
        if not result:
            exit(1)
        if not nopatch:
            Updater.update(target_config, base_dir)
        self.logger.info("Finished installation")
        self.logger.info(
            "Time elapsed: {time:.8f} second".format(
                time=time.perf_counter() - start_time
            )
        )

    def _run_src_doc_examples(self, flavor, args):
        self.show_aqt_version()
        target = args.target
        os_name = args.host
        qt_version = args.qt_version
        if not Cli._is_valid_version_str(qt_version):
            self.logger.error(
                "Invalid version: '{}'! Please use the form '5.X.Y'.".format(qt_version)
            )
            exit(1)
        output_dir = args.outputdir
        if output_dir is None:
            base_dir = os.getcwd()
        else:
            base_dir = output_dir
        keep = args.keep
        if args.base is not None:
            base = args.base
        else:
            base = Settings.baseurl
        if args.timeout is not None:
            timeout = (args.timeout, args.timeout)
        else:
            timeout = (Settings.connection_timeout, Settings.response_timeout)
        sevenzip = self._set_sevenzip(args.external)
        if EXT7Z and sevenzip is None:
            # override when py7zr is not exist
            sevenzip = self._set_sevenzip(Settings.zipcmd)
        modules = args.modules
        archives = args.archives
        all_extra = True if modules is not None and "all" in modules else False
        if not self._check_qt_arg_versions(qt_version):
            self.logger.warning(
                "Specified Qt version is unknown: {}.".format(qt_version)
            )
        try:
            srcdocexamples_archives = SrcDocExamplesArchives(
                flavor,
                os_name,
                target,
                qt_version,
                base,
                subarchives=archives,
                modules=modules,
                all_extra=all_extra,
                timeout=timeout,
            )
        except ArchiveConnectionError:
            try:
                self.logger.warning(
                    "Connection to the download site failed and fallback to mirror site."
                )
                srcdocexamples_archives = SrcDocExamplesArchives(
                    flavor,
                    os_name,
                    target,
                    qt_version,
                    random.choice(Settings.fallbacks),
                    subarchives=archives,
                    modules=modules,
                    all_extra=all_extra,
                    timeout=timeout,
                )
            except Exception:
                self.logger.error("Connection to the download site failed. Aborted...")
                exit(1)
        except ArchiveDownloadError or ArchiveListError:
            exit(1)
        result = run_installer(
            srcdocexamples_archives.get_packages(), base_dir, sevenzip, keep
        )
        if result:
            self.logger.info("Finished installation")
        else:
            exit(1)

    def run_src(self, args):
        """Run src subcommand"""
        if args.kde:
            if args.qt_version != "5.15.2":
                print("KDE patch: unsupported version!!")
                exit(1)
        start_time = time.perf_counter()
        self._run_src_doc_examples("src", args)
        if args.kde:
            if args.outputdir is None:
                target_dir = os.path.join(os.getcwd(), args.qt_version, "Src")
            else:
                target_dir = os.path.join(args.outputdir, args.qt_version, "Src")
            Updater.patch_kde(target_dir)
        self.logger.info(
            "Time elapsed: {time:.8f} second".format(
                time=time.perf_counter() - start_time
            )
        )

    def run_examples(self, args):
        """Run example subcommand"""
        start_time = time.perf_counter()
        self._run_src_doc_examples("examples", args)
        self.logger.info(
            "Time elapsed: {time:.8f} second".format(
                time=time.perf_counter() - start_time
            )
        )

    def run_doc(self, args):
        """Run doc subcommand"""
        start_time = time.perf_counter()
        self._run_src_doc_examples("doc", args)
        self.logger.info(
            "Time elapsed: {time:.8f} second".format(
                time=time.perf_counter() - start_time
            )
        )

    def run_tool(self, args):
        """Run tool subcommand"""
        start_time = time.perf_counter()
        self.show_aqt_version()
        tool_name = args.tool_name  # such as tools_openssl_x64
        os_name = args.host  # windows, linux and mac
        target = args.target  # desktop, android and ios
        output_dir = args.outputdir
        if output_dir is None:
            base_dir = os.getcwd()
        else:
            base_dir = output_dir
        sevenzip = self._set_sevenzip(args.external)
        if EXT7Z and sevenzip is None:
            # override when py7zr is not exist
            sevenzip = self._set_sevenzip(Settings.zipcmd)
        version = "0.0.1"  # just store a dummy version
        keep = args.keep
        if args.base is not None:
            base = args.base
        else:
            base = Settings.baseurl
        if args.timeout is not None:
            timeout = (args.timeout, args.timeout)
        else:
            timeout = (Settings.connection_timeout, Settings.response_timeout)
        if args.arch is None:
            archs = MetadataFactory(
                archive_id=ArchiveId("tools", os_name, target, ""),
                is_latest_version=True,
                tool_name=tool_name,
            ).getList()
        else:
            archs = [args.arch]

        for arch in archs:
            if not self._check_tools_arg_combination(os_name, tool_name, arch):
                self.logger.warning(
                    "Specified target combination is not valid: {} {} {}".format(
                        os_name, tool_name, arch
                    )
                )

            try:
                tool_archives = ToolArchives(
                    os_name=os_name,
                    tool_name=tool_name,
                    target=target,
                    base=base,
                    version_str=version,
                    arch=arch,
                    timeout=timeout,
                )
            except ArchiveConnectionError:
                try:
                    self.logger.warning(
                        "Connection to the download site failed and fallback to mirror site."
                    )
                    tool_archives = ToolArchives(
                        os_name=os_name,
                        target=target,
                        tool_name=tool_name,
                        base=random.choice(Settings.fallbacks),
                        version_str=version,
                        arch=arch,
                        timeout=timeout,
                    )
                except Exception:
                    self.logger.error(
                        "Connection to the download site failed. Aborted..."
                    )
                    exit(1)
            except ArchiveDownloadError or ArchiveListError:
                exit(1)
<<<<<<< HEAD
        except ArchiveDownloadError or ArchiveListError:
            exit(1)
        result = run_installer(tool_archives.get_packages(), base_dir, sevenzip, keep)
        if not result:
            exit(1)
=======
            run_installer(tool_archives.get_packages(), base_dir, sevenzip, keep)
>>>>>>> de5e9a7c
        self.logger.info("Finished installation")
        self.logger.info(
            "Time elapsed: {time:.8f} second".format(
                time=time.perf_counter() - start_time
            )
        )

    def run_list(self, args: argparse.ArgumentParser) -> int:
        """Print tools, versions of Qt, extensions, modules, architectures"""

        if not args.target:
            print(" ".join(ArchiveId.TARGETS_FOR_HOST[args.host]))
            return 0
        if args.target not in ArchiveId.TARGETS_FOR_HOST[args.host]:
            self.logger.error(
                "'{0.target}' is not a valid target for host '{0.host}'".format(args)
            )
            return 1

        for version_str in (args.modules, args.extensions, args.arch):
            if not Cli._is_valid_version_str(
                version_str, allow_latest=True, allow_empty=True
            ):
                self.logger.error(
                    "Invalid version: '{}'! Please use the form '5.X.Y'.".format(
                        version_str
                    )
                )
                exit(1)

        meta = MetadataFactory(
            archive_id=ArchiveId(
                args.category,
                args.host,
                args.target,
                args.extension if args.extension else "",
            ),
            filter_minor=args.filter_minor,
            is_latest_version=args.latest_version,
            modules_ver=args.modules,
            extensions_ver=args.extensions,
            architectures_ver=args.arch,
            tool_name=args.tool,
            tool_long_listing=args.tool_long,
        )
        return show_list(meta)

    def _make_list_parser(self, subparsers: argparse._SubParsersAction):
        """Creates a subparser that works with the MetadataFactory, and adds it to the `subparsers` parameter"""
        list_parser: argparse.ArgumentParser = subparsers.add_parser(
            "list",
            formatter_class=argparse.RawDescriptionHelpFormatter,
            epilog="Examples:\n"
            "$ aqt list qt5 mac                                            # print all targets for Mac OS\n"
            "$ aqt list tools mac desktop                                  # print all tools for mac desktop\n"
            "$ aqt list tools mac desktop --tool tools_ifw                 # print all tool variant names for QtIFW\n"
            "$ aqt list qt5 mac desktop                                    # print all versions of Qt 5\n"
            "$ aqt list qt5 mac desktop --extension wasm                   # print all wasm versions of Qt 5\n"
            "$ aqt list qt5 mac desktop --filter-minor 9                   # print all versions of Qt 5.9\n"
            "$ aqt list qt5 mac desktop --filter-minor 9 --latest-version  # print latest Qt 5.9\n"
            "$ aqt list qt5 mac desktop --modules 5.12.0                   # print modules for 5.12.0\n"
            "$ aqt list qt5 mac desktop --filter-minor 9 --modules latest  # print modules for latest 5.9\n"
            "$ aqt list qt5 mac desktop --extensions 5.9.0                 # print choices for --extension flag\n"
            "$ aqt list qt5 mac desktop --arch 5.9.9                       "
            "# print architectures for 5.9.9/mac/desktop\n"
            "$ aqt list qt5 mac desktop --arch latest                      "
            "# print architectures for the latest Qt 5\n",
        )
        list_parser.add_argument(
            "category",
            choices=["tools", "qt5", "qt6"],
            help="category of packages to list",
        )
        list_parser.add_argument(
            "host", choices=["linux", "mac", "windows"], help="host os name"
        )
        list_parser.add_argument(
            "target",
            nargs="?",
            default=None,
            choices=["desktop", "winrt", "android", "ios"],
            help="Target SDK. When omitted, this prints all the targets available for a host OS.",
        )
        list_parser.add_argument(
            "--extension",
            choices=ArchiveId.ALL_EXTENSIONS,
            help="Extension of packages to list. "
            "Use the `--extensions` flag to list all relevant options for a host/target.",
        )
        list_parser.add_argument(
            "--filter-minor",
            type=int,
            metavar="MINOR_VERSION",
            help="print versions for a particular minor version. "
            "IE: `aqt list qt5 windows desktop --filter-minor 12` prints all versions beginning with 5.12",
        )
        output_modifier_exclusive_group = list_parser.add_mutually_exclusive_group()
        output_modifier_exclusive_group.add_argument(
            "--modules",
            type=str,
            metavar="(VERSION | latest)",
            help='Qt version in the format of "5.X.Y", or the keyword "latest". '
            "When set, this prints all the modules available for either Qt 5.X.Y or the latest version of Qt.",
        )
        output_modifier_exclusive_group.add_argument(
            "--extensions",
            type=str,
            metavar="(VERSION | latest)",
            help='Qt version in the format of "5.X.Y", or the keyword "latest". '
            "When set, this prints all valid arguments for the `--extension` flag "
            "for either Qt 5.X.Y or the latest version of Qt.",
        )
        output_modifier_exclusive_group.add_argument(
            "--arch",
            type=str,
            metavar="(VERSION | latest)",
            help='Qt version in the format of "5.X.Y", or the keyword "latest". '
            "When set, this prints all architectures available for either Qt 5.X.Y or the latest version of Qt.",
        )
        output_modifier_exclusive_group.add_argument(
            "--latest-version",
            action="store_true",
            help="print only the newest version available",
        )
        output_modifier_exclusive_group.add_argument(
            "--tool",
            type=str,
            metavar="TOOL_NAME",
            help="The name of a tool. Use 'aqt list tools <host> <target>' to see accepted values. "
            "This flag only works with the 'tools' category, and cannot be combined with any other flags. "
            "When set, this prints all 'tool variant names' available. "
            # TODO: find a better word ^^^^^^^^^^^^^^^^^^^^; this is a mysterious help message
            "The output of this command is intended to be used with `aqt tool`.",
        )
        output_modifier_exclusive_group.add_argument(
            "--tool-long",
            type=str,
            metavar="TOOL_NAME",
            help="The name of a tool. Use 'aqt list tools <host> <target>' to see accepted values. "
            "This flag only works with the 'tools' category, and cannot be combined with any other flags. "
            "When set, this prints all 'tool variant names' available, along with versions and release dates. "
            # TODO: find a better word ^^^^^^^^^^^^^^^^^^^^; this is a mysterious help message
            "The output of this command is formatted as a table.",
        )
        list_parser.set_defaults(func=self.run_list)

    def show_help(self, args=None):
        """Display help message"""
        self.parser.print_help()

    def show_aqt_version(self, args=None):
        """Display version information"""
        py_version = platform.python_version()
        py_impl = platform.python_implementation()
        py_build = platform.python_compiler()
        self.logger.info(
            "aqtinstall(aqt) v{} on Python {} [{} {}]".format(
                aqt.__version__, py_version, py_impl, py_build
            )
        )

    def _set_common_options(self, subparser):
        subparser.add_argument(
            "-O",
            "--outputdir",
            nargs="?",
            help="Target output directory(default current directory)",
        )
        subparser.add_argument(
            "-b",
            "--base",
            nargs="?",
            help="Specify mirror base url such as http://mirrors.ocf.berkeley.edu/qt/, "
            "where 'online' folder exist.",
        )
        subparser.add_argument(
            "--timeout",
            nargs="?",
            type=float,
            help="Specify connection timeout for download site.(default: 5 sec)",
        )
        subparser.add_argument(
            "-E", "--external", nargs="?", help="Specify external 7zip command path."
        )
        subparser.add_argument(
            "--internal", action="store_true", help="Use internal extractor."
        )
        subparser.add_argument(
            "-k",
            "--keep",
            action="store_true",
            help="Keep downloaded archive when specified, otherwise remove after install",
        )

    def _set_module_options(self, subparser):
        subparser.add_argument(
            "-m", "--modules", nargs="*", help="Specify extra modules to install"
        )
        subparser.add_argument(
            "--archives",
            nargs="*",
            help="Specify subset packages to install (Default: all standard and extra modules).",
        )

    def _set_common_argument(self, subparser):
        subparser.add_argument("qt_version", help='Qt version in the format of "5.X.Y"')
        subparser.add_argument(
            "host", choices=["linux", "mac", "windows"], help="host os name"
        )
        subparser.add_argument(
            "target", choices=["desktop", "winrt", "android", "ios"], help="target sdk"
        )

    def _create_parser(self):
        parser = argparse.ArgumentParser(
            prog="aqt",
            description="Installer for Qt SDK.",
            formatter_class=argparse.RawTextHelpFormatter,
            add_help=True,
        )
        parser.add_argument(
            "-c",
            "--config",
            type=argparse.FileType("r"),
            help="Configuration ini file.",
        )
        subparsers = parser.add_subparsers(
            title="subcommands",
            description="Valid subcommands",
            help="subcommand for aqt Qt installer",
        )
        install_parser = subparsers.add_parser(
            "install", formatter_class=argparse.RawTextHelpFormatter
        )
        install_parser.set_defaults(func=self.run_install)
        self._set_common_argument(install_parser)
        self._set_common_options(install_parser)
        install_parser.add_argument(
            "arch",
            nargs="?",
            help="\ntarget linux/desktop: gcc_64, wasm_32"
            "\ntarget mac/desktop:   clang_64, wasm_32"
            "\ntarget mac/ios:       ios"
            "\nwindows/desktop:      win64_msvc2019_64, win32_msvc2019"
            "\n                      win64_msvc2017_64, win32_msvc2017"
            "\n                      win64_msvc2015_64, win32_msvc2015"
            "\n                      win64_mingw81, win32_mingw81"
            "\n                      win64_mingw73, win32_mingw73"
            "\n                      win32_mingw53"
            "\n                      wasm_32"
            "\nwindows/winrt:        win64_msvc2019_winrt_x64, win64_msvc2019_winrt_x86"
            "\n                      win64_msvc2017_winrt_x64, win64_msvc2017_winrt_x86"
            "\n                      win64_msvc2019_winrt_armv7"
            "\n                      win64_msvc2017_winrt_armv7"
            "\nandroid:              Qt 5.14:          android (optional)"
            "\n                      Qt 5.13 or below: android_x86_64, android_arm64_v8a"
            "\n                                        android_x86, android_armv7",
        )
        self._set_module_options(install_parser)
        install_parser.add_argument(
            "--noarchives",
            action="store_true",
            help="No base packages; allow mod amendment with --modules option.",
        )
        #
        doc_parser = subparsers.add_parser("doc")
        doc_parser.set_defaults(func=self.run_doc)
        self._set_common_argument(doc_parser)
        self._set_common_options(doc_parser)
        self._set_module_options(doc_parser)
        #
        examples_parser = subparsers.add_parser("examples")
        examples_parser.set_defaults(func=self.run_examples)
        self._set_common_argument(examples_parser)
        self._set_common_options(examples_parser)
        self._set_module_options(examples_parser)
        #
        src_parser = subparsers.add_parser("src")
        src_parser.set_defaults(func=self.run_src)
        self._set_common_argument(src_parser)
        self._set_common_options(src_parser)
        self._set_module_options(src_parser)
        src_parser.add_argument(
            "--kde", action="store_true", help="patching with KDE patch kit."
        )
        #
        tools_parser = subparsers.add_parser("tool")
        tools_parser.set_defaults(func=self.run_tool)
        tools_parser.add_argument(
            "host", choices=["linux", "mac", "windows"], help="host os name"
        )
        tools_parser.add_argument(
            "target",
            default=None,
            choices=["desktop", "winrt", "android", "ios"],
            help="Target SDK.",
        )

        tools_parser.add_argument(
            "tool_name", help="Name of tool such as tools_ifw, tools_mingw"
        )
        tools_parser.add_argument(
            "arch",
            nargs="?",
            default=None,
            help="Name of full tool name such as qt.tools.ifw.31. "
            "Please use 'aqt list --tool' to list acceptable values for this parameter.",
        )
        self._set_common_options(tools_parser)

        self._make_list_parser(subparsers)
        #
        help_parser = subparsers.add_parser("help")
        help_parser.set_defaults(func=self.show_help)
        #
        version_parser = subparsers.add_parser("version")
        version_parser.set_defaults(func=self.show_aqt_version)
        parser.set_defaults(func=self.show_help)
        self.parser = parser

    def _setup_settings(self, args=None):
        # setup logging
        setup_logging()
        self.logger = getLogger("aqt.main")
        # setup settings
        if args is not None and args.config is not None:
            Settings.load_settings(args.config)
        else:
            config = os.getenv("AQT_CONFIG", None)
            if config is not None and os.path.exists(config):
                Settings.load_settings(config)
                self.logger.debug("Load configuration from {}".format(config))
            else:
                Settings.load_settings()

    def run(self, arg=None):
        args = self.parser.parse_args(arg)
        self._setup_settings(args)
        result = args.func(args)
        return result

    @staticmethod
    def _is_valid_version_str(
        version_str: str, *, allow_latest: bool = False, allow_empty: bool = False
    ) -> bool:
        if (allow_latest and version_str == "latest") or (
            allow_empty and not version_str
        ):
            return True
        try:
            Version(version_str)
            return True
        except ValueError:
            return False


def run_installer(
    archives: List[QtPackage], base_dir: str, sevenzip: Optional[str], keep: bool
) -> bool:
    result = True
    queue = multiprocessing.Manager().Queue(-1)
    listener = MyQueueListener(queue)
    listener.start()
    #
    tasks = []
    for arc in archives:
        tasks.append((arc, base_dir, sevenzip, queue, keep))
    ctx = multiprocessing.get_context("spawn")
    pool = ctx.Pool(Settings.concurrency, init_worker_sh)
    try:
        pool.starmap(installer, tasks)
        pool.close()
        pool.join()
    except KeyboardInterrupt:
        logger = getLogger("aqt.installer")
        logger.warning("Caught KeyboardInterrupt, terminating installer workers")
        pool.terminate()
        pool.join()
        result = False
    # all done, close logging service for sub-processes
    listener.enqueue_sentinel()
    listener.stop()
    return result


def init_worker_sh():
    signal.signal(signal.SIGINT, signal.SIG_IGN)


def installer(
    qt_archive: QtPackage,
    base_dir: str,
    command: Optional[str],
    queue: multiprocessing.Queue,
    keep: bool = False,
    response_timeout: Optional[int] = None,
):
    """
    Installer function to download archive files and extract it.
    It is called through multiprocessing.Pool()
    """
    name = qt_archive.name
    url = qt_archive.archive_url
    hashurl = qt_archive.hashurl
    archive = qt_archive.archive
    start_time = time.perf_counter()
    # set defaults
    Settings.load_settings()
    # set logging
    setup_logging()  # XXX: why need to load again?
    qh = QueueHandler(queue)
    logger = getLogger()
    for handler in logger.handlers:
        handler.close()
        logger.removeHandler(handler)
    logger.addHandler(qh)
    #
    logger.info("Downloading {}...".format(name))
    logger.debug("Download URL: {}".format(url))
    if response_timeout is None:
        timeout = (Settings.connection_timeout, Settings.response_timeout)
    else:
        timeout = (Settings.connection_timeout, response_timeout)
    hash = binascii.unhexlify(getUrl(hashurl, timeout))
    downloadBinaryFile(url, archive, "sha1", hash, timeout)
    if command is None:
        with py7zr.SevenZipFile(archive, "r") as szf:
            szf.extractall(path=base_dir)
    else:
        if base_dir is not None:
            command_args = [
                command,
                "x",
                "-aoa",
                "-bd",
                "-y",
                "-o{}".format(base_dir),
                archive,
            ]
        else:
            command_args = [command, "x", "-aoa", "-bd", "-y", archive]
        try:
            proc = subprocess.run(command_args, stdout=subprocess.PIPE, check=True)
            logger.debug(proc.stdout)
        except subprocess.CalledProcessError as cpe:
            logger.error("Extraction error: %d" % cpe.returncode)
            if cpe.stdout is not None:
                logger.error(cpe.stdout)
            if cpe.stderr is not None:
                logger.error(cpe.stderr)
            raise cpe
    if not keep:
        os.unlink(archive)
    logger.info(
        "Finished installation of {} in {:.8f}".format(
            archive, time.perf_counter() - start_time
        )
    )
    qh.flush()
    qh.close()
    logger.removeHandler(qh)<|MERGE_RESOLUTION|>--- conflicted
+++ resolved
@@ -487,15 +487,8 @@
                     exit(1)
             except ArchiveDownloadError or ArchiveListError:
                 exit(1)
-<<<<<<< HEAD
-        except ArchiveDownloadError or ArchiveListError:
-            exit(1)
-        result = run_installer(tool_archives.get_packages(), base_dir, sevenzip, keep)
-        if not result:
-            exit(1)
-=======
-            run_installer(tool_archives.get_packages(), base_dir, sevenzip, keep)
->>>>>>> de5e9a7c
+            if not run_installer(tool_archives.get_packages(), base_dir, sevenzip, keep):
+                exit(1)
         self.logger.info("Finished installation")
         self.logger.info(
             "Time elapsed: {time:.8f} second".format(
