#!/usr/bin/env python3
#
# Copyright (C) 2018 Linus Jahn <lnj@kaidan.im>
# Copyright (C) 2019-2021 Hiroshi Miura <miurahr@linux.com>
# Copyright (C) 2020, Aurélien Gâteau
#
# Permission is hereby granted, free of charge, to any person obtaining a copy of
# this software and associated documentation files (the "Software"), to deal in
# the Software without restriction, including without limitation the rights to
# use, copy, modify, merge, publish, distribute, sublicense, and/or sell copies of
# the Software, and to permit persons to whom the Software is furnished to do so,
# subject to the following conditions:
#
# The above copyright notice and this permission notice shall be included in all
# copies or substantial portions of the Software.
#
# THE SOFTWARE IS PROVIDED "AS IS", WITHOUT WARRANTY OF ANY KIND, EXPRESS OR
# IMPLIED, INCLUDING BUT NOT LIMITED TO THE WARRANTIES OF MERCHANTABILITY, FITNESS
# FOR A PARTICULAR PURPOSE AND NONINFRINGEMENT. IN NO EVENT SHALL THE AUTHORS OR
# COPYRIGHT HOLDERS BE LIABLE FOR ANY CLAIM, DAMAGES OR OTHER LIABILITY, WHETHER
# IN AN ACTION OF CONTRACT, TORT OR OTHERWISE, ARISING FROM, OUT OF OR IN
# CONNECTION WITH THE SOFTWARE OR THE USE OR OTHER DEALINGS IN THE SOFTWARE.

import argparse
import binascii
import functools
import multiprocessing
import os
import platform
import random
import signal
import subprocess
import sys
import time
from logging import getLogger
from logging.handlers import QueueHandler
from typing import Any, Callable, List, Optional

import aqt
from aqt.archives import QtArchives, QtPackage, SrcDocExamplesArchives, ToolArchives
<<<<<<< HEAD
from aqt.exceptions import ArchiveConnectionError, ArchiveDownloadError, ArchiveListError, CliInputError, NoPackageFound
=======
from aqt.exceptions import AqtException, ArchiveConnectionError, ArchiveExtractionError, CliInputError, CliKeyboardInterrupt
>>>>>>> 43d127b1
from aqt.helper import MyQueueListener, Settings, downloadBinaryFile, getUrl, setup_logging
from aqt.metadata import ArchiveId, MetadataFactory, QtRepoProperty, SimpleSpec, Version, show_list
from aqt.updater import Updater

try:
    import py7zr

    EXT7Z = False
except ImportError:
    EXT7Z = True


class Cli:
    """CLI main class to parse command line argument and launch proper functions."""

    __slot__ = ["parser", "combinations", "logger"]

    def __init__(self):
        parser = argparse.ArgumentParser(
            prog="aqt",
            description="Another unofficial Qt Installer.\n" "aqt helps you install Qt SDK, tools, examples and others\n",
            formatter_class=argparse.RawTextHelpFormatter,
            add_help=True,
        )
        parser.add_argument(
            "-c",
            "--config",
            type=argparse.FileType("r"),
            help="Configuration ini file.",
        )
        subparsers = parser.add_subparsers(
            title="subcommands",
            description="aqt accepts several subcommands:\n"
            "install-* subcommands are commands that install components\n"
            "list-* subcommands are commands that show available components\n\n"
            "commands {install|tool|src|examples|doc} are deprecated and marked for removal\n",
            help="Please refer to each help message by using '--help' with each subcommand",
        )
        self._make_install_parsers(subparsers)
        self._make_list_qt_parser(subparsers)
        self._make_list_tool_parser(subparsers)
        self._make_legacy_parsers(subparsers)
        self._make_common_parsers(subparsers)
        parser.set_defaults(func=self.show_help)
        self.parser = parser

    def run(self, arg=None) -> int:
        args = self.parser.parse_args(arg)
        self._setup_settings(args)
        try:
            args.func(args)
            return 0
        except AqtException as e:
            self.logger.error(format(e), exc_info=Settings.print_stacktrace_on_error)
            if e.should_show_help:
                self.show_help()
            return 1
        except Exception as e:
            # If we didn't account for it, and wrap it in an AqtException, it's a bug.
            self.logger.exception(e)  # Print stack trace
            self.logger.error(
                f"Arguments: `{sys.argv}` Host: `{platform.uname()}`\n"
                "===========================PLEASE FILE A BUG REPORT===========================\n"
                "You have discovered a bug in aqt.\n"
                "Please file a bug report at https://github.com/miurahr/aqtinstall/issues.\n"
                "Please remember to include a copy of this program's output in your report."
            )
            return 1

    def _check_tools_arg_combination(self, os_name, tool_name, arch):
        for c in Settings.tools_combinations:
            if c["os_name"] == os_name and c["tool_name"] == tool_name and c["arch"] == arch:
                return True
        return False

    def _check_qt_arg_combination(self, qt_version, os_name, target, arch):
        for c in Settings.qt_combinations:
            if c["os_name"] == os_name and c["target"] == target and c["arch"] == arch:
                return True
        return False

    def _check_qt_arg_versions(self, version):
        return version in Settings.available_versions

    def _check_qt_arg_version_offline(self, version):
        return version in Settings.available_offline_installer_version

    def _set_sevenzip(self, external):
        sevenzip = external
        if sevenzip is None:
            return None

        try:
            subprocess.run(
                [sevenzip, "--help"],
                stdout=subprocess.DEVNULL,
                stderr=subprocess.DEVNULL,
            )
        except FileNotFoundError as e:
            raise CliInputError("Specified 7zip command executable does not exist: {!r}".format(sevenzip)) from e

        return sevenzip

    def _set_arch(self, args, oarch, os_name, target, qt_version):
        arch = oarch
        if arch is None:
            if os_name == "linux" and target == "desktop":
                arch = "gcc_64"
            elif os_name == "mac" and target == "desktop":
                arch = "clang_64"
            elif os_name == "mac" and target == "ios":
                arch = "ios"
            elif target == "android" and Version(qt_version) >= Version("5.14.0"):
                arch = "android"
            else:
                raise CliInputError("Please supply a target architecture.", should_show_help=True)
        if arch == "":
            raise CliInputError("Please supply a target architecture.", should_show_help=True)
        return arch

    def _check_mirror(self, mirror):
        if mirror is None:
            pass
        elif mirror.startswith("http://") or mirror.startswith("https://") or mirror.startswith("ftp://"):
            pass
        else:
            return False
        return True

    def _check_modules_arg(self, qt_version, modules):
        if modules is None:
            return True
        available = Settings.available_modules(qt_version)
        if available is None:
            return False
        return all([m in available for m in modules])

    @staticmethod
    def _determine_qt_version(qt_version_or_spec: str, host: str, target: str, arch: str) -> Version:
        def choose_highest(x: Optional[Version], y: Optional[Version]) -> Optional[Version]:
            if not x or not y:
                return x or y
            return x if x > y else y

        def opt_version_for_spec(ext: str, _spec: SimpleSpec) -> Optional[Version]:
            try:
                return MetadataFactory(ArchiveId("qt", host, target, ext), spec=_spec).getList().latest()
            except (CliInputError, ArchiveConnectionError, ArchiveDownloadError):
                return None

        try:
            return Version(qt_version_or_spec)
        except ValueError:
            pass
        try:
            spec = SimpleSpec(qt_version_or_spec)
        except ValueError as e:
            raise CliInputError(f"Invalid version or SimpleSpec: '{qt_version_or_spec}'\n" + SimpleSpec.usage()) from e
        else:
            version: Optional[Version] = functools.reduce(
                choose_highest,
                [opt_version_for_spec(ext, spec) for ext in QtRepoProperty.possible_extensions_for_arch(arch)],
                None,
            )
            if not version:
                raise CliInputError(
                    f"No versions of Qt exist for spec={spec} with host={host}, target={target}, arch={arch}"
                )
            getLogger("aqt.installer").info(f"Resolved spec '{qt_version_or_spec}' to {version}")
            return version

    def run_install_qt(self, args):
        """Run install subcommand"""
        start_time = time.perf_counter()
        self.show_aqt_version()
        if args.is_legacy:
            self._warn_on_deprecated_command("install", "install-qt")
        arch = args.arch
        target = args.target
        os_name = args.host
<<<<<<< HEAD
        if hasattr(args, "qt_version_spec"):
            qt_version = str(Cli._determine_qt_version(args.qt_version_spec, os_name, target, arch))
        else:
            qt_version = args.qt_version
            if not Cli._is_valid_version_str(qt_version):
                self.logger.error("Invalid version: '{}'! Please use the form '5.X.Y'.".format(qt_version))
                exit(1)
=======
        qt_version = args.qt_version
        Cli._validate_version_str(qt_version)
>>>>>>> 43d127b1
        keep = args.keep
        output_dir = args.outputdir
        if output_dir is None:
            base_dir = os.getcwd()
        else:
            base_dir = output_dir
        if args.timeout is not None:
            timeout = (args.timeout, args.timeout)
        else:
            timeout = (Settings.connection_timeout, Settings.response_timeout)
        arch = self._set_arch(args, arch, os_name, target, qt_version)
        modules = args.modules
        sevenzip = self._set_sevenzip(args.external)
        if EXT7Z and sevenzip is None:
            # override when py7zr is not exist
            sevenzip = self._set_sevenzip("7z")
        if args.base is not None:
            if not self._check_mirror(args.base):
                raise CliInputError(
                    "The `--base` option requires a url where the path `online/qtsdkrepository` exists.",
                    should_show_help=True,
                )
            base = args.base
        else:
            base = Settings.baseurl
        archives = args.archives
        if args.noarchives:
            if modules is None:
                raise CliInputError("When `--noarchives` is set, the `--modules` option is mandatory.")
            if archives is not None:
                raise CliInputError("Options `--archives` and `--noarchives` are mutually exclusive.")
            else:
                archives = modules
        else:
            if modules is not None and archives is not None:
                archives.append(modules)
        nopatch = args.noarchives or (archives is not None and "qtbase" not in archives)  # type: bool
        if not self._check_qt_arg_versions(qt_version):
            self.logger.warning("Specified Qt version is unknown: {}.".format(qt_version))
        if not self._check_qt_arg_combination(qt_version, os_name, target, arch):
            self.logger.warning(
                "Specified target combination is not valid or unknown: {} {} {}".format(os_name, target, arch)
            )
        all_extra = True if modules is not None and "all" in modules else False
        if not all_extra and not self._check_modules_arg(qt_version, modules):
            self.logger.warning("Some of specified modules are unknown.")

        qt_archives = self.retry_on_bad_connection(
            lambda base_url: QtArchives(
                os_name,
                target,
                qt_version,
                arch,
                base=base_url,
                subarchives=archives,
                modules=modules,
                all_extra=all_extra,
                timeout=timeout,
            ),
            base,
        )
        target_config = qt_archives.get_target_config()
        run_installer(qt_archives.get_packages(), base_dir, sevenzip, keep)
        if not nopatch:
            Updater.update(target_config, base_dir)
        self.logger.info("Finished installation")
        self.logger.info("Time elapsed: {time:.8f} second".format(time=time.perf_counter() - start_time))

    def _run_src_doc_examples(self, flavor, args, cmd_name: Optional[str] = None):
        if not cmd_name:
            cmd_name = flavor

        self.show_aqt_version()
        if args.is_legacy:
            self._warn_on_deprecated_command(old_name=cmd_name, new_name=f"install-{cmd_name}")
        target = args.target
        os_name = args.host
<<<<<<< HEAD
        if hasattr(args, "qt_version_spec"):
            qt_version = str(Cli._determine_qt_version(args.qt_version_spec, os_name, target, arch=""))
        else:
            qt_version = args.qt_version
            if not Cli._is_valid_version_str(qt_version):
                self.logger.error("Invalid version: '{}'! Please use the form '5.X.Y'.".format(qt_version))
                exit(1)
=======
        qt_version = args.qt_version
        Cli._validate_version_str(qt_version)
>>>>>>> 43d127b1
        output_dir = args.outputdir
        if output_dir is None:
            base_dir = os.getcwd()
        else:
            base_dir = output_dir
        keep = args.keep
        if args.base is not None:
            base = args.base
        else:
            base = Settings.baseurl
        if args.timeout is not None:
            timeout = (args.timeout, args.timeout)
        else:
            timeout = (Settings.connection_timeout, Settings.response_timeout)
        sevenzip = self._set_sevenzip(args.external)
        if EXT7Z and sevenzip is None:
            # override when py7zr is not exist
            sevenzip = self._set_sevenzip(Settings.zipcmd)
        modules = args.modules
        archives = args.archives
        all_extra = True if modules is not None and "all" in modules else False
        if not self._check_qt_arg_versions(qt_version):
            self.logger.warning("Specified Qt version is unknown: {}.".format(qt_version))

        srcdocexamples_archives: SrcDocExamplesArchives = self.retry_on_bad_connection(
            lambda base_url: SrcDocExamplesArchives(
                flavor,
                os_name,
                target,
                qt_version,
                base=base_url,
                subarchives=archives,
                modules=modules,
                all_extra=all_extra,
                timeout=timeout,
            ),
            base,
        )
        run_installer(srcdocexamples_archives.get_packages(), base_dir, sevenzip, keep)
        self.logger.info("Finished installation")

    def run_install_src(self, args):
        """Run src subcommand"""
        if args.kde and args.qt_version != "5.15.2":
            raise CliInputError("KDE patch: unsupported version!!")
        start_time = time.perf_counter()
        self._run_src_doc_examples("src", args)
        if args.kde:
            if args.outputdir is None:
                target_dir = os.path.join(os.getcwd(), args.qt_version, "Src")
            else:
                target_dir = os.path.join(args.outputdir, args.qt_version, "Src")
            Updater.patch_kde(target_dir)
        self.logger.info("Time elapsed: {time:.8f} second".format(time=time.perf_counter() - start_time))

    def run_install_example(self, args):
        """Run example subcommand"""
        start_time = time.perf_counter()
        self._run_src_doc_examples("examples", args, cmd_name="example")
        self.logger.info("Time elapsed: {time:.8f} second".format(time=time.perf_counter() - start_time))

    def run_install_doc(self, args):
        """Run doc subcommand"""
        start_time = time.perf_counter()
        self._run_src_doc_examples("doc", args)
        self.logger.info("Time elapsed: {time:.8f} second".format(time=time.perf_counter() - start_time))

    def run_install_tool(self, args):
        """Run tool subcommand"""
        start_time = time.perf_counter()
        self.show_aqt_version()
        if args.is_legacy:
            self._warn_on_deprecated_command("tool", "install-tool")
        tool_name = args.tool_name  # such as tools_openssl_x64
        os_name = args.host  # windows, linux and mac
        target = args.target  # desktop, android and ios
        output_dir = args.outputdir
        if output_dir is None:
            base_dir = os.getcwd()
        else:
            base_dir = output_dir
        sevenzip = self._set_sevenzip(args.external)
        if EXT7Z and sevenzip is None:
            # override when py7zr is not exist
            sevenzip = self._set_sevenzip(Settings.zipcmd)
        version = "0.0.1"  # just store a dummy version
        keep = args.keep
        if args.base is not None:
            base = args.base
        else:
            base = Settings.baseurl
        if args.timeout is not None:
            timeout = (args.timeout, args.timeout)
        else:
            timeout = (Settings.connection_timeout, Settings.response_timeout)
        if args.arch is None:
            archs = MetadataFactory(
                archive_id=ArchiveId("tools", os_name, target, ""),
                is_latest_version=True,
                tool_name=tool_name,
            ).getList()
        else:
            archs = [args.arch]

        for arch in archs:
            if not self._check_tools_arg_combination(os_name, tool_name, arch):
                self.logger.warning("Specified target combination is not valid: {} {} {}".format(os_name, tool_name, arch))

            tool_archives: ToolArchives = self.retry_on_bad_connection(
                lambda base_url: ToolArchives(
                    os_name=os_name,
                    tool_name=tool_name,
                    target=target,
                    base=base_url,
                    version_str=version,
                    arch=arch,
                    timeout=timeout,
                ),
                base,
            )
            run_installer(tool_archives.get_packages(), base_dir, sevenzip, keep)
        self.logger.info("Finished installation")
        self.logger.info("Time elapsed: {time:.8f} second".format(time=time.perf_counter() - start_time))

    def run_list_qt(self, args: argparse.ArgumentParser):
        """Print versions of Qt, extensions, modules, architectures"""

        if not args.target:
            print(" ".join(ArchiveId.TARGETS_FOR_HOST[args.host]))
            return
        if args.target not in ArchiveId.TARGETS_FOR_HOST[args.host]:
            raise CliInputError("'{0.target}' is not a valid target for host '{0.host}'".format(args))

        for version_str in (args.modules, args.extensions, args.arch):
            Cli._validate_version_str(version_str, allow_latest=True, allow_empty=True)

        spec = None
        try:
            if args.spec is not None:
                spec = SimpleSpec(args.spec)
        except ValueError as e:
            raise CliInputError(f"Invalid version specification: '{args.spec}'.\n" + SimpleSpec.usage()) from e

        meta = MetadataFactory(
            archive_id=ArchiveId(
                "qt",
                args.host,
                args.target,
                args.extension if args.extension else "",
            ),
            spec=spec,
            is_latest_version=args.latest_version,
            modules_ver=args.modules,
            extensions_ver=args.extensions,
            architectures_ver=args.arch,
        )
        show_list(meta)

    def run_list_tool(self, args: argparse.ArgumentParser):
        """Print tools"""

        if not args.target:
            print(" ".join(ArchiveId.TARGETS_FOR_HOST[args.host]))
            return
        if args.target not in ArchiveId.TARGETS_FOR_HOST[args.host]:
            raise CliInputError("'{0.target}' is not a valid target for host '{0.host}'".format(args))

        meta = MetadataFactory(
            archive_id=ArchiveId("tools", args.host, args.target),
            tool_name=args.tool_name,
            is_long_listing=args.long,
        )
        show_list(meta)

    def show_help(self, args=None):
        """Display help message"""
        self.parser.print_help()

    def show_aqt_version(self, args=None):
        """Display version information"""
        py_version = platform.python_version()
        py_impl = platform.python_implementation()
        py_build = platform.python_compiler()
        self.logger.info("aqtinstall(aqt) v{} on Python {} [{} {}]".format(aqt.__version__, py_version, py_impl, py_build))

    def _set_install_qt_parser(self, install_qt_parser, *, is_legacy: bool):
        install_qt_parser.set_defaults(func=self.run_install_qt, is_legacy=is_legacy)
        self._set_common_arguments(install_qt_parser, is_legacy=is_legacy)
        self._set_common_options(install_qt_parser)
        install_qt_parser.add_argument(
            "arch",
            nargs="?",
            help="\ntarget linux/desktop: gcc_64, wasm_32"
            "\ntarget mac/desktop:   clang_64, wasm_32"
            "\ntarget mac/ios:       ios"
            "\nwindows/desktop:      win64_msvc2019_64, win32_msvc2019"
            "\n                      win64_msvc2017_64, win32_msvc2017"
            "\n                      win64_msvc2015_64, win32_msvc2015"
            "\n                      win64_mingw81, win32_mingw81"
            "\n                      win64_mingw73, win32_mingw73"
            "\n                      win32_mingw53"
            "\n                      wasm_32"
            "\nwindows/winrt:        win64_msvc2019_winrt_x64, win64_msvc2019_winrt_x86"
            "\n                      win64_msvc2017_winrt_x64, win64_msvc2017_winrt_x86"
            "\n                      win64_msvc2019_winrt_armv7"
            "\n                      win64_msvc2017_winrt_armv7"
            "\nandroid:              Qt 5.14:          android (optional)"
            "\n                      Qt 5.13 or below: android_x86_64, android_arm64_v8a"
            "\n                                        android_x86, android_armv7",
        )
        self._set_module_options(install_qt_parser)
        install_qt_parser.add_argument(
            "--noarchives",
            action="store_true",
            help="No base packages; allow mod amendment with --modules option.",
        )

    def _set_install_tool_parser(self, install_tool_parser, *, is_legacy: bool):
        install_tool_parser.set_defaults(func=self.run_install_tool, is_legacy=is_legacy)
        install_tool_parser.add_argument("host", choices=["linux", "mac", "windows"], help="host os name")
        install_tool_parser.add_argument(
            "target",
            default=None,
            choices=["desktop", "winrt", "android", "ios"],
            help="Target SDK.",
        )
        install_tool_parser.add_argument("tool_name", help="Name of tool such as tools_ifw, tools_mingw")
        install_tool_parser.add_argument(
            "arch",
            nargs="?",
            default=None,
            help="Name of full tool name such as qt.tools.ifw.31. "
            "Please use 'aqt list-tool' to list acceptable values for this parameter.",
        )
        self._set_common_options(install_tool_parser)

    def _make_legacy_parsers(self, subparsers: argparse._SubParsersAction):
        deprecated_msg = "This command is deprecated and marked for removal in a future version of aqt."
        install_parser = subparsers.add_parser(
            "install",
            description=deprecated_msg,
            formatter_class=argparse.RawTextHelpFormatter,
        )
        self._set_install_qt_parser(install_parser, is_legacy=True)
        tool_parser = subparsers.add_parser("tool")
        self._set_install_tool_parser(tool_parser, is_legacy=True)
        #
        for cmd, f in (
            ("doc", self.run_install_doc),
            ("example", self.run_install_example),
            ("src", self.run_install_src),
        ):
            p = subparsers.add_parser(cmd, description=deprecated_msg)
            p.set_defaults(func=f, is_legacy=True)
            self._set_common_arguments(p, is_legacy=True)
            self._set_common_options(p)
            self._set_module_options(p)

    def _warn_on_deprecated_command(self, old_name: str, new_name: str):
        self.logger.warning(
            f"Warning: The command '{old_name}' is deprecated and marked for removal in a future version of aqt.\n"
            f"In the future, please use the command '{new_name}' instead."
        )

    def _make_install_parsers(self, subparsers: argparse._SubParsersAction):
        install_qt_parser = subparsers.add_parser("install-qt", formatter_class=argparse.RawTextHelpFormatter)
        self._set_install_qt_parser(install_qt_parser, is_legacy=False)
        tool_parser = subparsers.add_parser("install-tool")
        self._set_install_tool_parser(tool_parser, is_legacy=False)
        #
        for cmd, f in (
            ("install-doc", self.run_install_doc),
            ("install-example", self.run_install_example),
        ):
            p = subparsers.add_parser(cmd)
            p.set_defaults(func=f, is_legacy=False)
            self._set_common_arguments(p, is_legacy=False)
            self._set_common_options(p)
            self._set_module_options(p)
        src_parser = subparsers.add_parser("install-src")
        src_parser.set_defaults(func=self.run_install_src, is_legacy=False)
        self._set_common_arguments(src_parser, is_legacy=False)
        self._set_common_options(src_parser)
        self._set_module_options(src_parser)
        src_parser.add_argument("--kde", action="store_true", help="patching with KDE patch kit.")

    def _make_list_qt_parser(self, subparsers: argparse._SubParsersAction):
        """Creates a subparser that works with the MetadataFactory, and adds it to the `subparsers` parameter"""
        list_parser: argparse.ArgumentParser = subparsers.add_parser(
            "list-qt",
            formatter_class=argparse.RawDescriptionHelpFormatter,
            epilog="Examples:\n"
            "$ aqt list-qt mac                                            # print all targets for Mac OS\n"
            "$ aqt list-qt mac desktop                                    # print all versions of Qt 5\n"
            "$ aqt list-qt mac desktop --extension wasm                   # print all wasm versions of Qt 5\n"
            '$ aqt list-qt mac desktop --spec "5.9"                       # print all versions of Qt 5.9\n'
            '$ aqt list-qt mac desktop --spec "5.9" --latest-version      # print latest Qt 5.9\n'
            "$ aqt list-qt mac desktop --modules 5.12.0                   # print modules for 5.12.0\n"
            "$ aqt list-qt mac desktop --spec 5.9 --modules latest  # print modules for latest 5.9\n"
            "$ aqt list-qt mac desktop --extensions 5.9.0                 # print choices for --extension flag\n"
            "$ aqt list-qt mac desktop --arch 5.9.9                       "
            "# print architectures for 5.9.9/mac/desktop\n"
            "$ aqt list-qt mac desktop --arch latest                      "
            "# print architectures for the latest Qt 5\n",
        )
        list_parser.add_argument("host", choices=["linux", "mac", "windows"], help="host os name")
        list_parser.add_argument(
            "target",
            nargs="?",
            default=None,
            choices=["desktop", "winrt", "android", "ios"],
            help="Target SDK. When omitted, this prints all the targets available for a host OS.",
        )
        list_parser.add_argument(
            "--extension",
            choices=ArchiveId.ALL_EXTENSIONS,
            help="Extension of packages to list. "
            "Use the `--extensions` flag to list all relevant options for a host/target.",
        )
        list_parser.add_argument(
            "--spec",
            type=str,
            metavar="SPECIFICATION",
            help="Filter output so that only versions that match the specification are printed. "
            'IE: `aqt list-qt windows desktop --spec "5.12"` prints all versions beginning with 5.12',
        )
        output_modifier_exclusive_group = list_parser.add_mutually_exclusive_group()
        output_modifier_exclusive_group.add_argument(
            "--modules",
            type=str,
            metavar="(VERSION | latest)",
            help='Qt version in the format of "5.X.Y", or the keyword "latest". '
            "When set, this prints all the modules available for either Qt 5.X.Y or the latest version of Qt.",
        )
        output_modifier_exclusive_group.add_argument(
            "--extensions",
            type=str,
            metavar="(VERSION | latest)",
            help='Qt version in the format of "5.X.Y", or the keyword "latest". '
            "When set, this prints all valid arguments for the `--extension` flag "
            "for either Qt 5.X.Y or the latest version of Qt.",
        )
        output_modifier_exclusive_group.add_argument(
            "--arch",
            type=str,
            metavar="(VERSION | latest)",
            help='Qt version in the format of "5.X.Y", or the keyword "latest". '
            "When set, this prints all architectures available for either Qt 5.X.Y or the latest version of Qt.",
        )
        output_modifier_exclusive_group.add_argument(
            "--latest-version",
            action="store_true",
            help="print only the newest version available",
        )
        list_parser.set_defaults(func=self.run_list_qt)

    def _make_list_tool_parser(self, subparsers: argparse._SubParsersAction):
        """Creates a subparser that works with the MetadataFactory, and adds it to the `subparsers` parameter"""
        list_parser: argparse.ArgumentParser = subparsers.add_parser(
            "list-tool",
            formatter_class=argparse.RawDescriptionHelpFormatter,
            epilog="Examples:\n"
            "$ aqt list-tool mac desktop                 # print all tools for mac desktop\n"
            "$ aqt list-tool mac desktop tools_ifw       # print all tool variant names for QtIFW\n"
            "$ aqt list-tool mac desktop ifw             # print all tool variant names for QtIFW\n"
            "$ aqt list-tool mac desktop -l tools_ifw    # print tool variant names with metadata for QtIFW\n"
            "$ aqt list-tool mac desktop -l ifw          # print tool variant names with metadata for QtIFW\n",
        )
        list_parser.add_argument("host", choices=["linux", "mac", "windows"], help="host os name")
        list_parser.add_argument(
            "target",
            nargs="?",
            default=None,
            choices=["desktop", "winrt", "android", "ios"],
            help="Target SDK. When omitted, this prints all the targets available for a host OS.",
        )
        list_parser.add_argument(
            "tool_name",
            nargs="?",
            default=None,
            help='Name of a tool, ie "tools_mingw" or "tools_ifw". '
            "When omitted, this prints all the tool names available for a host OS/target SDK combination. "
            "When present, this prints all the tool variant names available for this tool. ",
        )
        list_parser.add_argument(
            "-l",
            "--long",
            action="store_true",
            help="Long display: shows a table of metadata associated with each tool variant. "
            "On narrow terminals, it displays tool variant names, versions, and release dates. "
            "On terminals wider than 95 characters, it also displays descriptions of each tool.",
        )
        list_parser.set_defaults(func=self.run_list_tool)

    def _make_common_parsers(self, subparsers: argparse._SubParsersAction):
        help_parser = subparsers.add_parser("help")
        help_parser.set_defaults(func=self.show_help)
        #
        version_parser = subparsers.add_parser("version")
        version_parser.set_defaults(func=self.show_aqt_version)

    def _set_common_options(self, subparser):
        subparser.add_argument(
            "-O",
            "--outputdir",
            nargs="?",
            help="Target output directory(default current directory)",
        )
        subparser.add_argument(
            "-b",
            "--base",
            nargs="?",
            help="Specify mirror base url such as http://mirrors.ocf.berkeley.edu/qt/, " "where 'online' folder exist.",
        )
        subparser.add_argument(
            "--timeout",
            nargs="?",
            type=float,
            help="Specify connection timeout for download site.(default: 5 sec)",
        )
        subparser.add_argument("-E", "--external", nargs="?", help="Specify external 7zip command path.")
        subparser.add_argument("--internal", action="store_true", help="Use internal extractor.")
        subparser.add_argument(
            "-k",
            "--keep",
            action="store_true",
            help="Keep downloaded archive when specified, otherwise remove after install",
        )

    def _set_module_options(self, subparser):
        subparser.add_argument("-m", "--modules", nargs="*", help="Specify extra modules to install")
        subparser.add_argument(
            "--archives",
            nargs="*",
            help="Specify subset packages to install (Default: all standard and extra modules).",
        )

    def _set_common_arguments(self, subparser, *, is_legacy: bool):
        """
        Legacy commands require that the version comes before host and target.
        Non-legacy commands require that the host and target are before the version.
        """
        if is_legacy:
            subparser.add_argument("qt_version", help='Qt version in the format of "5.X.Y"')
        subparser.add_argument("host", choices=["linux", "mac", "windows"], help="host os name")
        subparser.add_argument("target", choices=["desktop", "winrt", "android", "ios"], help="target sdk")
        if not is_legacy:
            subparser.add_argument(
                "qt_version_spec", help='Qt version in the format of "5.X.Y" or SimpleSpec like "5.X" or "<6.X"'
            )

    def _setup_settings(self, args=None):
        # setup logging
        setup_logging()
        self.logger = getLogger("aqt.main")
        # setup settings
        if args is not None and args.config is not None:
            Settings.load_settings(args.config)
        else:
            config = os.getenv("AQT_CONFIG", None)
            if config is not None and os.path.exists(config):
                Settings.load_settings(config)
                self.logger.debug("Load configuration from {}".format(config))
            else:
                Settings.load_settings()

    @staticmethod
    def _validate_version_str(version_str: str, *, allow_latest: bool = False, allow_empty: bool = False):
        if (allow_latest and version_str == "latest") or (allow_empty and not version_str):
            return
        try:
            Version(version_str)
        except ValueError as e:
            raise CliInputError(f"Invalid version: '{version_str}'! Please use the form '5.X.Y'.") from e

    def retry_on_bad_connection(self, function: Callable[[str], Any], base_url: str):
        fallback_url = random.choice(Settings.fallbacks)
        try:
            return function(base_url)
        except ArchiveConnectionError:
            self.logger.warning(f"Connection to '{base_url}' failed. Retrying with fallback '{fallback_url}'.")
            return function(fallback_url)


def run_installer(archives: List[QtPackage], base_dir: str, sevenzip: Optional[str], keep: bool):
    key_interrupt = False
    queue = multiprocessing.Manager().Queue(-1)
    listener = MyQueueListener(queue)
    listener.start()
    #
    tasks = []
    for arc in archives:
        tasks.append((arc, base_dir, sevenzip, queue, keep))
    ctx = multiprocessing.get_context("spawn")
    pool = ctx.Pool(Settings.concurrency, init_worker_sh)
    try:
        pool.starmap(installer, tasks)
        pool.close()
        pool.join()
    except KeyboardInterrupt:
        logger = getLogger("aqt.installer")
        logger.warning("Caught KeyboardInterrupt, terminating installer workers")
        pool.terminate()
        pool.join()
        key_interrupt = True
    # all done, close logging service for sub-processes
    listener.enqueue_sentinel()
    listener.stop()
    if key_interrupt:
        raise CliKeyboardInterrupt("Installer halted by keyboard interrupt.")


def init_worker_sh():
    signal.signal(signal.SIGINT, signal.SIG_IGN)


def installer(
    qt_archive: QtPackage,
    base_dir: str,
    command: Optional[str],
    queue: multiprocessing.Queue,
    keep: bool = False,
    response_timeout: Optional[int] = None,
):
    """
    Installer function to download archive files and extract it.
    It is called through multiprocessing.Pool()
    """
    name = qt_archive.name
    url = qt_archive.archive_url
    hashurl = qt_archive.hashurl
    archive = qt_archive.archive
    start_time = time.perf_counter()
    # set defaults
    Settings.load_settings()
    # set logging
    setup_logging()  # XXX: why need to load again?
    qh = QueueHandler(queue)
    logger = getLogger()
    for handler in logger.handlers:
        handler.close()
        logger.removeHandler(handler)
    logger.addHandler(qh)
    #
    logger.info("Downloading {}...".format(name))
    logger.debug("Download URL: {}".format(url))
    if response_timeout is None:
        timeout = (Settings.connection_timeout, Settings.response_timeout)
    else:
        timeout = (Settings.connection_timeout, response_timeout)
    hash = binascii.unhexlify(getUrl(hashurl, timeout))
    downloadBinaryFile(url, archive, "sha1", hash, timeout)
    if command is None:
        with py7zr.SevenZipFile(archive, "r") as szf:
            szf.extractall(path=base_dir)
    else:
        if base_dir is not None:
            command_args = [
                command,
                "x",
                "-aoa",
                "-bd",
                "-y",
                "-o{}".format(base_dir),
                archive,
            ]
        else:
            command_args = [command, "x", "-aoa", "-bd", "-y", archive]
        try:
            proc = subprocess.run(command_args, stdout=subprocess.PIPE, check=True)
            logger.debug(proc.stdout)
        except subprocess.CalledProcessError as cpe:
            msg = "\n".join(filter(None, [f"Extraction error: {cpe.returncode}", cpe.stdout, cpe.stderr]))
            raise ArchiveExtractionError(msg) from cpe
    if not keep:
        os.unlink(archive)
    logger.info("Finished installation of {} in {:.8f}".format(archive, time.perf_counter() - start_time))
    qh.flush()
    qh.close()
    logger.removeHandler(qh)<|MERGE_RESOLUTION|>--- conflicted
+++ resolved
@@ -38,11 +38,16 @@
 
 import aqt
 from aqt.archives import QtArchives, QtPackage, SrcDocExamplesArchives, ToolArchives
-<<<<<<< HEAD
-from aqt.exceptions import ArchiveConnectionError, ArchiveDownloadError, ArchiveListError, CliInputError, NoPackageFound
-=======
-from aqt.exceptions import AqtException, ArchiveConnectionError, ArchiveExtractionError, CliInputError, CliKeyboardInterrupt
->>>>>>> 43d127b1
+from aqt.exceptions import (
+    AqtException,
+    ArchiveConnectionError,
+    ArchiveDownloadError,
+    ArchiveExtractionError,
+    ArchiveListError,
+    CliInputError,
+    CliKeyboardInterrupt,
+    NoPackageFound,
+)
 from aqt.helper import MyQueueListener, Settings, downloadBinaryFile, getUrl, setup_logging
 from aqt.metadata import ArchiveId, MetadataFactory, QtRepoProperty, SimpleSpec, Version, show_list
 from aqt.updater import Updater
@@ -223,18 +228,11 @@
         arch = args.arch
         target = args.target
         os_name = args.host
-<<<<<<< HEAD
         if hasattr(args, "qt_version_spec"):
             qt_version = str(Cli._determine_qt_version(args.qt_version_spec, os_name, target, arch))
         else:
             qt_version = args.qt_version
-            if not Cli._is_valid_version_str(qt_version):
-                self.logger.error("Invalid version: '{}'! Please use the form '5.X.Y'.".format(qt_version))
-                exit(1)
-=======
-        qt_version = args.qt_version
-        Cli._validate_version_str(qt_version)
->>>>>>> 43d127b1
+            Cli._validate_version_str(qt_version)
         keep = args.keep
         output_dir = args.outputdir
         if output_dir is None:
@@ -312,18 +310,11 @@
             self._warn_on_deprecated_command(old_name=cmd_name, new_name=f"install-{cmd_name}")
         target = args.target
         os_name = args.host
-<<<<<<< HEAD
         if hasattr(args, "qt_version_spec"):
             qt_version = str(Cli._determine_qt_version(args.qt_version_spec, os_name, target, arch=""))
         else:
             qt_version = args.qt_version
-            if not Cli._is_valid_version_str(qt_version):
-                self.logger.error("Invalid version: '{}'! Please use the form '5.X.Y'.".format(qt_version))
-                exit(1)
-=======
-        qt_version = args.qt_version
-        Cli._validate_version_str(qt_version)
->>>>>>> 43d127b1
+            Cli._validate_version_str(qt_version)
         output_dir = args.outputdir
         if output_dir is None:
             base_dir = os.getcwd()
