[flake8]
max-line-length = 125
exclude = .git,__pycache__,docs/conf.py,build,dist,tmp,venv

[bdist_wheel]
universal=1

[metadata]
name = aqtinstall
description = Another unofficial Qt installer
long_description = file: README.rst
long_description_content_type = text/x-rst
license = MIT
author = Hiroshi Miura
author_email = miurahr@linux.com
url = http://github.com/miurahr/aqtinstall
classifiers =
    Development Status :: 4 - Beta
    Environment :: Console
    Environment :: X11 Applications :: Qt
    Intended Audience :: Developers
    License :: OSI Approved :: MIT License
    Operating System :: MacOS :: MacOS X
    Operating System :: Microsoft :: Windows
    Operating System :: POSIX
    Operating System :: POSIX :: Linux
    Programming Language :: Python
    Programming Language :: C++
    Topic :: Software Development
    Topic :: Software Development :: Libraries

[options]
python_requires = >= 3.6
install_requires =
<<<<<<< HEAD
    appdirs
    importlib-metadata;python_version<"3.8"
=======
>>>>>>> 61913c21
    requests
    semantic_version
    patch>=1.16
    py7zr>=0.15.1
    texttable
    bs4
setup_requires =
    setuptools-scm[toml]>=6.0.1
    setuptools>=45.0
packages = aqt

[options.entry_points]
console_scripts =
    aqt = aqt.__main__:main

[options.package_data]
aqt = *.yml, *.json, *.ini

[options.extras_require]
test =
    pytest
    pytest-pep8
    pytest-remotedata
    pytest-cov
check =
    flake8
    flake8-black
    flake8-colors
    flake8-isort
    flake8-pyi
    flake8-typing-imports
    docutils
    check-manifest
    readme-renderer
    pygments
    packaging
docs =
    sphinx>=1.8
    sphinx_rtd_theme
    sphinx-py3doc-enhanced-theme<|MERGE_RESOLUTION|>--- conflicted
+++ resolved
@@ -32,11 +32,7 @@
 [options]
 python_requires = >= 3.6
 install_requires =
-<<<<<<< HEAD
     appdirs
-    importlib-metadata;python_version<"3.8"
-=======
->>>>>>> 61913c21
     requests
     semantic_version
     patch>=1.16
