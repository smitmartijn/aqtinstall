import re
import sys

import pytest
from semantic_version import Version

import aqt


def test_cli_help(capsys):
    expected = "".join(
        [
<<<<<<< HEAD
            "usage: aqt [-h] [-c CONFIG] [--logging-conf LOGGING_CONF] [--logger LOGGER]\n",
            "           {install,doc,examples,src,tool,list,offline_installer,help} ...\n",
=======
            "usage: aqt [-h] [-c CONFIG]\n",
            "           {install,doc,examples,src,tool,list,help,version} ...\n",
>>>>>>> 61913c21
            "\n",
            "Installer for Qt SDK.\n",
            "\n",
            "optional arguments:\n",
            "  -h, --help            show this help message and exit\n",
            "  -c CONFIG, --config CONFIG\n",
            "                        Configuration ini file.\n",
            "\n",
            "subcommands:\n",
            "  Valid subcommands\n",
            "\n",
<<<<<<< HEAD
            "  {install,doc,examples,src,tool,list,offline_installer,help}\n",
=======
            "  {install,doc,examples,src,tool,list,help,version}\n",
>>>>>>> 61913c21
            "                        subcommand for aqt Qt installer\n",
        ]
    )
    cli = aqt.installer.Cli()
    cli.run(["help"])
    out, err = capsys.readouterr()
    assert out == expected


def test_cli_check_module():
    cli = aqt.installer.Cli()
    cli._setup_settings()
    assert cli._check_modules_arg("5.11.3", ["qtcharts", "qtwebengine"])
    assert not cli._check_modules_arg("5.7", ["not_exist"])
    assert cli._check_modules_arg("5.14.0", None)
    assert not cli._check_modules_arg("5.15.0", ["Unknown"])


def test_cli_check_combination():
    cli = aqt.installer.Cli()
    cli._setup_settings()
    assert cli._check_qt_arg_combination("5.11.3", "linux", "desktop", "gcc_64")
    assert cli._check_qt_arg_combination("5.11.3", "mac", "desktop", "clang_64")
    assert not cli._check_qt_arg_combination("5.14.0", "android", "desktop", "clang_64")


def test_cli_check_version():
    cli = aqt.installer.Cli()
    cli._setup_settings()
    assert cli._check_qt_arg_versions("5.12.0")
    assert not cli._check_qt_arg_versions("5.12")


@pytest.mark.parametrize(
    "invalid_version",
    ("5.15", "five-dot-fifteen", "5", "5.5.5.5"),
)
def test_cli_invalid_version(capsys, invalid_version):
    """Checks that invalid version strings are handled properly"""

    # Ensure that invalid_version cannot be a Version
    with pytest.raises(ValueError):
        Version(invalid_version)

    cli = aqt.installer.Cli()
    cli._setup_settings()

    matcher = re.compile(
        r"^aqtinstall\(aqt\) v.* on Python 3.*\n"
        r".*Invalid version: '"
        + invalid_version
        + r"'! Please use the form '5\.X\.Y'\.\n.*"
    )

    for cmd in (
        ("install", invalid_version, "mac", "desktop"),
        ("doc", invalid_version, "mac", "desktop"),
        ("list", "qt5", "mac", "desktop", "--modules", invalid_version),
    ):
        with pytest.raises(SystemExit) as pytest_wrapped_e:
            cli = aqt.installer.Cli()
            cli.run(cmd)
        assert pytest_wrapped_e.type == SystemExit
        assert pytest_wrapped_e.value.code == 1
        out, err = capsys.readouterr()
        sys.stdout.write(out)
        sys.stderr.write(err)
        assert matcher.match(err)


def test_cli_check_mirror():
    cli = aqt.installer.Cli()
    cli._setup_settings()
    assert cli._check_mirror(None)
    arg = ["install", "5.11.3", "linux", "desktop", "-b", "https://download.qt.io/"]
    args = cli.parser.parse_args(arg)
    assert args.base == "https://download.qt.io/"
    assert cli._check_mirror(args.base)


def test_cli_launch_with_no_argument(capsys):
    expected = "".join(
        [
<<<<<<< HEAD
            "usage: aqt [-h] [-c CONFIG] [--logging-conf LOGGING_CONF] [--logger LOGGER]\n",
            "           {install,doc,examples,src,tool,list,offline_installer,help} ...\n",
=======
            "usage: aqt [-h] [-c CONFIG]\n",
            "           {install,doc,examples,src,tool,list,help,version} ...\n",
>>>>>>> 61913c21
            "\n",
            "Installer for Qt SDK.\n",
            "\n",
            "optional arguments:\n",
            "  -h, --help            show this help message and exit\n",
            "  -c CONFIG, --config CONFIG\n",
            "                        Configuration ini file.\n",
            "\n",
            "subcommands:\n",
            "  Valid subcommands\n",
            "\n",
<<<<<<< HEAD
            "  {install,doc,examples,src,tool,list,offline_installer,help}\n",
=======
            "  {install,doc,examples,src,tool,list,help,version}\n",
>>>>>>> 61913c21
            "                        subcommand for aqt Qt installer\n",
        ]
    )
    cli = aqt.installer.Cli()
    cli.run([])
    out, err = capsys.readouterr()
    assert out == expected<|MERGE_RESOLUTION|>--- conflicted
+++ resolved
@@ -10,13 +10,8 @@
 def test_cli_help(capsys):
     expected = "".join(
         [
-<<<<<<< HEAD
-            "usage: aqt [-h] [-c CONFIG] [--logging-conf LOGGING_CONF] [--logger LOGGER]\n",
-            "           {install,doc,examples,src,tool,list,offline_installer,help} ...\n",
-=======
             "usage: aqt [-h] [-c CONFIG]\n",
-            "           {install,doc,examples,src,tool,list,help,version} ...\n",
->>>>>>> 61913c21
+            "           {install,doc,examples,src,tool,list,offline_installer,help,version} ...\n",
             "\n",
             "Installer for Qt SDK.\n",
             "\n",
@@ -28,11 +23,7 @@
             "subcommands:\n",
             "  Valid subcommands\n",
             "\n",
-<<<<<<< HEAD
-            "  {install,doc,examples,src,tool,list,offline_installer,help}\n",
-=======
-            "  {install,doc,examples,src,tool,list,help,version}\n",
->>>>>>> 61913c21
+            "  {install,doc,examples,src,tool,list,offline_installer,help,version}\n",
             "                        subcommand for aqt Qt installer\n",
         ]
     )
@@ -116,13 +107,8 @@
 def test_cli_launch_with_no_argument(capsys):
     expected = "".join(
         [
-<<<<<<< HEAD
-            "usage: aqt [-h] [-c CONFIG] [--logging-conf LOGGING_CONF] [--logger LOGGER]\n",
-            "           {install,doc,examples,src,tool,list,offline_installer,help} ...\n",
-=======
             "usage: aqt [-h] [-c CONFIG]\n",
-            "           {install,doc,examples,src,tool,list,help,version} ...\n",
->>>>>>> 61913c21
+            "           {install,doc,examples,src,tool,list,offline_installer,help,version} ...\n",
             "\n",
             "Installer for Qt SDK.\n",
             "\n",
@@ -134,11 +120,7 @@
             "subcommands:\n",
             "  Valid subcommands\n",
             "\n",
-<<<<<<< HEAD
-            "  {install,doc,examples,src,tool,list,offline_installer,help}\n",
-=======
-            "  {install,doc,examples,src,tool,list,help,version}\n",
->>>>>>> 61913c21
+            "  {install,doc,examples,src,tool,list,offline_installer,help,version}\n",
             "                        subcommand for aqt Qt installer\n",
         ]
     )
